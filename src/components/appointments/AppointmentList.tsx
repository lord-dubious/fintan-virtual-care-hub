import React, { useState, useEffect } from 'react';
import { useNavigate } from 'react-router-dom';
import { Card, CardContent, CardHeader, CardTitle } from '@/components/ui/card';
import { Button } from '@/components/ui/button';
import { Badge } from '@/components/ui/badge';
import { Calendar, Clock, Video, Mic } from 'lucide-react';
import { formatDate } from '@/lib/utils';
import { consultationService } from '@/lib/services/consultationService';
import { useToast } from '@/hooks/use-toast';

interface Appointment {
  id: string;
  appointmentDate: string;
<<<<<<< HEAD
  consultationType: 'VIDEO' | 'AUDIO' | string;
  status: 'SCHEDULED' | 'COMPLETED' | 'CANCELLED' | string;
  reason?: string;
  patient?: {
=======
  status: string;
  consultationType: 'VIDEO' | 'AUDIO';
  reason?: string;
  patient: {
>>>>>>> 07682fd6
    user: {
      name: string;
    };
  };
<<<<<<< HEAD
  provider?: {
=======
  provider: {
>>>>>>> 07682fd6
    user: {
      name: string;
    };
  };
}

interface AppointmentListProps {
  appointments: Appointment[];
  isProvider?: boolean;
}

const AppointmentList: React.FC<AppointmentListProps> = ({ appointments, isProvider = false }) => {
  const navigate = useNavigate();
  const { toast } = useToast();
  const [consultationStatus, setConsultationStatus] = useState<Record<string, string>>({});

  useEffect(() => {
    // Check consultation status for each appointment
    const checkConsultationStatus = async () => {
      const statusMap: Record<string, string> = {};
      
      for (const appointment of appointments) {
        try {
          // Check if consultation exists
          const result = await consultationService.getConsultationByAppointmentId(appointment.id);
          if (result.success && result.consultation) {
            statusMap[appointment.id] = result.consultation.status;
          } else {
            statusMap[appointment.id] = 'NOT_CREATED';
          }
        } catch (error) {
          console.error('Error checking consultation status:', error);
          statusMap[appointment.id] = 'ERROR';
        }
      }
      
      setConsultationStatus(statusMap);
    };
    
    checkConsultationStatus();
  }, [appointments]);

  const handleJoinConsultation = async (appointmentId: string) => {
    try {
      // Check if consultation exists
      let consultationId;
      const existingConsultation = await consultationService.getConsultationByAppointmentId(appointmentId);
      
      if (existingConsultation.success && existingConsultation.consultation) {
        consultationId = existingConsultation.consultation.id;
      } else {
        // Create a new consultation
        const result = await consultationService.createConsultation(appointmentId);
        if (!result.success) {
          toast({
            title: 'Error',
            description: result.message || 'Failed to create consultation',
            variant: 'destructive',
          });
          return;
        }
        consultationId = result.consultation.id;
      }
      
      // Navigate to consultation room
      navigate(`/consultation/${consultationId}`);
    } catch (error) {
      console.error('Error joining consultation:', error);
      toast({
        title: 'Error',
        description: 'Failed to join consultation',
        variant: 'destructive',
      });
    }
  };

  const getStatusBadge = (status: string) => {
    switch (status) {
      case 'SCHEDULED':
        return <Badge variant="outline" className="bg-blue-50 text-blue-700">Scheduled</Badge>;
      case 'COMPLETED':
        return <Badge variant="outline" className="bg-green-50 text-green-700">Completed</Badge>;
      case 'CANCELLED':
        return <Badge variant="outline" className="bg-red-50 text-red-700">Cancelled</Badge>;
      default:
        return <Badge variant="outline">Unknown</Badge>;
    }
  };

  const isAppointmentActive = (appointment: Appointment) => {
    const appointmentTime = new Date(appointment.appointmentDate).getTime();
    const now = new Date().getTime();
    const thirtyMinutesBefore = appointmentTime - 30 * 60 * 1000;
    const twoHoursAfter = appointmentTime + 2 * 60 * 60 * 1000;
    
    return now >= thirtyMinutesBefore && now <= twoHoursAfter && appointment.status === 'SCHEDULED';
  };

  const getConsultationTypeIcon = (type: string) => {
    if (type === 'VIDEO') {
      return <Video className="h-4 w-4 mr-1" />;
    } else {
      return <Mic className="h-4 w-4 mr-1" />;
    }
  };

  if (appointments.length === 0) {
    return (
      <Card className="w-full">
        <CardContent className="pt-6">
          <p className="text-center text-gray-500">No appointments found</p>
        </CardContent>
      </Card>
    );
  }

  return (
    <div className="space-y-4">
      {appointments.map((appointment) => (
        <Card key={appointment.id} className="w-full">
          <CardHeader className="pb-2">
            <div className="flex justify-between items-center">
              <CardTitle className="text-lg">
                {isProvider ? appointment.patient.user.name : appointment.provider.user.name}
              </CardTitle>
              {getStatusBadge(appointment.status)}
            </div>
          </CardHeader>
          <CardContent>
            <div className="space-y-2">
              <div className="flex items-center text-sm text-gray-500">
                <Calendar className="h-4 w-4 mr-2" />
                {formatDate(appointment.appointmentDate)}
              </div>
              <div className="flex items-center text-sm text-gray-500">
                <Clock className="h-4 w-4 mr-2" />
                {new Date(appointment.appointmentDate).toLocaleTimeString([], { hour: '2-digit', minute: '2-digit' })}
              </div>
              <div className="flex items-center text-sm text-gray-500">
                {getConsultationTypeIcon(appointment.consultationType)}
                {appointment.consultationType === 'VIDEO' ? 'Video Call' : 'Audio Call'}
              </div>
              {appointment.reason && (
                <div className="mt-2">
                  <p className="text-sm font-medium">Reason:</p>
                  <p className="text-sm text-gray-600">{appointment.reason}</p>
                </div>
              )}
              <div className="mt-4">
                {isAppointmentActive(appointment) ? (
                  <Button 
                    onClick={() => handleJoinConsultation(appointment.id)}
                    className="w-full"
                  >
                    Join {appointment.consultationType === 'VIDEO' ? 'Video' : 'Audio'} Call
                  </Button>
                ) : (
                  <Button 
                    disabled
                    variant="outline" 
                    className="w-full"
                  >
                    {appointment.status === 'COMPLETED' 
                      ? 'Consultation Completed' 
                      : 'Not Available Yet'}
                  </Button>
                )}
              </div>
            </div>
          </CardContent>
        </Card>
      ))}
    </div>
  );
};

export default AppointmentList;
<|MERGE_RESOLUTION|>--- conflicted
+++ resolved
@@ -11,26 +11,15 @@
 interface Appointment {
   id: string;
   appointmentDate: string;
-<<<<<<< HEAD
   consultationType: 'VIDEO' | 'AUDIO' | string;
   status: 'SCHEDULED' | 'COMPLETED' | 'CANCELLED' | string;
   reason?: string;
   patient?: {
-=======
-  status: string;
-  consultationType: 'VIDEO' | 'AUDIO';
-  reason?: string;
-  patient: {
->>>>>>> 07682fd6
     user: {
       name: string;
     };
   };
-<<<<<<< HEAD
   provider?: {
-=======
-  provider: {
->>>>>>> 07682fd6
     user: {
       name: string;
     };
@@ -154,7 +143,7 @@
           <CardHeader className="pb-2">
             <div className="flex justify-between items-center">
               <CardTitle className="text-lg">
-                {isProvider ? appointment.patient.user.name : appointment.provider.user.name}
+                {isProvider ? appointment.patient?.user.name || 'Unknown Patient' : appointment.provider?.user.name || 'Unknown Provider'}
               </CardTitle>
               {getStatusBadge(appointment.status)}
             </div>
