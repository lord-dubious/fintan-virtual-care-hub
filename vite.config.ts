--- conflicted
+++ resolved
@@ -7,11 +7,7 @@
 export default defineConfig(({ mode }) => ({
   server: {
     host: "0.0.0.0",
-<<<<<<< HEAD
-    port: 10000,
-=======
     port: parseInt(process.env.VITE_PORT || process.env.PORT || '10000', 10),
->>>>>>> 07682fd6
   },
   plugins: [
     react(),
